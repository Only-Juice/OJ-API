--- conflicted
+++ resolved
@@ -17,7 +17,12 @@
 
 LOG_LEVEL= info
 
-<<<<<<< HEAD
+USE_TLS= true
+TLS_CERT_FILE= cert.pem
+TLS_KEY_FILE= key.pem
+TLS_SKIP_VERIFY= false
+TLS_SERVER_NAME= ojapi.ruien.me
+
 # SMTP configuration for email sending
 SMTP_HOST= smtp.gmail.com
 SMTP_PORT= 465
@@ -26,11 +31,4 @@
 FROM_EMAIL= noreply@yourdomain.com
 FROM_NAME= OJ System
 SMTP_USE_TLS= true
-SMTP_TLS_SKIP_VERIFY= false
-=======
-USE_TLS= true
-TLS_CERT_FILE= cert.pem
-TLS_KEY_FILE= key.pem
-TLS_SKIP_VERIFY= false
-TLS_SERVER_NAME= ojapi.ruien.me
->>>>>>> 65dbef82
+SMTP_TLS_SKIP_VERIFY= false