package sandbox

import (
	"OJ-API/config"
	"OJ-API/database"
	"OJ-API/gitclone"
	"OJ-API/models"
	"OJ-API/utils"
	"context"
	"encoding/json"
	"fmt"
	"os"
	"os/exec"
	"path/filepath"
	"strconv"
	"strings"
	"time"
)

const execTimeoutDuration = time.Second * 60

func (s *Sandbox) WorkerLoop(ctx context.Context) {
	ticker := time.NewTicker(300 * time.Millisecond)
	defer ticker.Stop()

	for {
		select {
		case <-ctx.Done():
			utils.Info("WorkerLoop received cancel signal, stopping...")
			return
		case <-ticker.C:
			s.assignJob(ctx)
		}
	}
}

func (s *Sandbox) assignJob(ctx context.Context) {
	// 檢查系統是否正在關機，如果是則停止分配新任務
	select {
	case <-ctx.Done():
		return
	default:
	}

	for s.AvailableCount() > 0 && !s.IsJobEmpty() {
		// 在每次循環時再次檢查系統狀態
		select {
		case <-ctx.Done():
			return
		default:
		}

		job := s.ReleaseJob()
		boxID, ok := s.Reserve(1 * time.Second)
		if !ok {
			s.ReserveJob(job.Repo, job.CodePath, job.UQR)
			continue
		}
		go s.runShellCommandByRepo(ctx, boxID, job)
	}
}

type JudgeInfo struct {
	QuestionInfo   models.QuestionTestScript
	MotherCodePath string
	BoxID          int
	CodePath       []byte
	UQR            models.UserQuestionTable
}

func (s *Sandbox) runShellCommand(parentCtx context.Context, judgeinfo JudgeInfo) {
	db := database.DBConn
	userQuestion := judgeinfo.UQR
	boxID := judgeinfo.BoxID
	codePath := judgeinfo.CodePath
	mothercodePath := judgeinfo.MotherCodePath
	cmd := judgeinfo.QuestionInfo

	// 檢查父 context 是否已經被取消，如果是則不開始新任務
	select {
	case <-parentCtx.Done():
		db.Model(&userQuestion).Updates(models.UserQuestionTable{
			Score:   -2,
			Message: "Job cancelled due to server shutdown",
		})
		s.Release(boxID)
		return
	default:
	}

<<<<<<< HEAD
	db.Model(&userQuestion).Updates(models.UserQuestionTable{
		JudgeTime: time.Now().UTC(),
	})

	CopyDir(mothercodePath+"/test", string(codePath)+"/test")
=======
>>>>>>> 250a12d1
	boxRoot, _ := CopyCodeToBox(boxID, string(codePath))

	defer s.Release(boxID)

	db.Model(&userQuestion).Updates(models.UserQuestionTable{
		Score:   -1,
		Message: "Judging...",
	})

	// 使用獨立的 context，不會被父 context 取消影響，讓任務完整執行
	ctx, cancel := context.WithTimeout(context.Background(), execTimeoutDuration)
	defer cancel()

	// saving code as file
	compileScript := []byte(cmd.CompileScript)
	codeID, err := WriteToTempFile(compileScript, boxID)
	if err != nil {
		db.Model(&userQuestion).Updates(models.UserQuestionTable{
			Score:   -2,
			Message: fmt.Sprintf("Failed to save code as file: %v", err),
		})
		return
	}

	defer os.Remove(shellFilename(codeID, boxID))

	if len(codePath) > 0 {
		// make utils dir at code path
		os.MkdirAll(fmt.Sprintf("%v/%s", string(boxRoot), "utils"), 0755)

		// copy grp_parser to code path using efficient Go file operations
		srcPath := "./sandbox/grp_parser/grp_parser"
		dstPath := fmt.Sprintf("%v/%s/grp_parser", string(boxRoot), "utils")

		if err := copyFile(srcPath, dstPath); err != nil {
			utils.Debug(fmt.Sprintf("Failed to copy grp_parser: %v", err))
			db.Model(&userQuestion).Updates(models.UserQuestionTable{
				Score:   -2,
				Message: fmt.Sprintf("Failed to copy score parser: %v", err),
			})
			return
		}

		s.getJsonfromdb(fmt.Sprintf("%v/%s", string(boxRoot), "utils"), cmd)
	}
	defer os.RemoveAll(string(codePath))
	defer os.RemoveAll(string(mothercodePath))

	/*
		Compile the code
	*/

	compile_success, compileOut := s.runCompile(boxID, ctx, shellFilename(codeID, boxID), []byte(boxRoot))

	/*
		Execute the code
	*/

	execodeID, err := WriteToTempFile([]byte(cmd.ExecuteScript), boxID)
	if err != nil {
		db.Model(&userQuestion).Updates(models.UserQuestionTable{
			Score:   -2,
			Message: fmt.Sprintf("Failed to save code as file: %v", err),
		})
		return
	}
	defer os.Remove(shellFilename(execodeID, boxID))

	exeResult, success := s.runExecute(boxID, ctx, cmd, shellFilename(execodeID, boxID), []byte(boxRoot))

	if !success {
		db.Model(&userQuestion).Updates(map[string]interface{}{
			"score":   0,
			"message": "Execute failed:\n" + exeResult,
		})
		return
	}

	/*
	*
	*	Part for calculate score.
	*
	 */

	ScoreScript :=
		`
	#!/bin/bash
	set -e

	SCORE_FILE="./utils/score.json"

	for json in ./build/grp/ut_*.json; do
		echo "🔍 Parsing: $json"
		./utils/grp_parser "$json" "$SCORE_FILE"
	done
	`
	scoreScriptID, err := WriteToTempFile([]byte(ScoreScript), boxID)
	if err != nil {
		db.Model(&userQuestion).Updates(models.UserQuestionTable{
			Score:   -2,
			Message: fmt.Sprintf("Failed to save code as file: %v", err),
		})
		return
	}
	defer os.Remove(shellFilename(execodeID, boxID))
	s.runScore(boxID, ctx, cmd, shellFilename(scoreScriptID, boxID), []byte(boxRoot))

	/*

		Part for result.

	*/

	utils.Debug("Compilation and execution finished successfully.")
	utils.Debug("Ready to proceed to the next step or return output.")

	// read score from file
	score, err := os.ReadFile(fmt.Sprintf("%s/score.txt", []byte(boxRoot)))

	if err != nil {

		if !compile_success {
			db.Model(&userQuestion).Updates(map[string]interface{}{
				"score":   0,
				"message": "Compilation Failed:\n" + compileOut,
			})
			return
		}

		db.Model(&userQuestion).Updates(models.UserQuestionTable{
			Score:   -2,
			Message: fmt.Sprintf("Failed to read score: %v", err),
		})
		return
	}
	// save score to database
	scoreFloat, err := strconv.ParseFloat(strings.TrimSpace(string(score)), 64)
	if err != nil {
		db.Model(&userQuestion).Updates(models.UserQuestionTable{
			Score:   -2,
			Message: fmt.Sprintf("Failed to convert score to int: %v", err),
		})
		return
	}

	// read message from file
	message, err := os.ReadFile(fmt.Sprintf("%s/message.txt", []byte(boxRoot)))
	if err != nil {
		db.Model(&userQuestion).Updates(models.UserQuestionTable{
			Score:   -2,
			Message: fmt.Sprintf("Failed to read message: %v", err),
		})
		return
	}

	if err := db.Model(&userQuestion).Updates(models.UserQuestionTable{
		Score:   scoreFloat,
		Message: strings.TrimSpace(string(message)),
	}).Error; err != nil {
		db.Model(&userQuestion).Updates(models.UserQuestionTable{
			Score:   -2,
			Message: fmt.Sprintf("Failed to update score: %v", err),
		})
		return
	}

	utils.Debug("Done for judge!")
}

func (s *Sandbox) runShellCommandByRepo(ctx context.Context, boxID int, work *Job) {

	db := database.DBConn
	var cmd models.QuestionTestScript
	if err := db.Joins("Question").
		Where("git_repo_url = ?", work.Repo).Take(&cmd).Error; err != nil {
		db.Model(&work.UQR).Updates(models.UserQuestionTable{
			Score:   -2,
			Message: fmt.Sprintf("Failed to find shell command for %v: %v", work.Repo, err),
		})
		s.Release(boxID)
		return
	}

	name := strings.Split(cmd.Question.GitRepoURL, "/")
	var userrow models.User
	db.Where("user_name = ?", name[0]).First(&userrow)
	gittoken, _ := utils.GetToken(userrow.ID)
	gitURL := config.GetGiteaBaseURL() + "/" + cmd.Question.GitRepoURL

	mothercodepath, err := gitclone.CloneRepository(cmd.Question.GitRepoURL, gitURL, "", userrow.UserName, gittoken)

	if err != nil {
		db.Model(&work.UQR).Updates(models.UserQuestionTable{
			Score:   -2,
			Message: fmt.Sprintf("Can't get test info: %v", err),
		})
		s.Release(boxID)
		return
	}

	judgeinfo := JudgeInfo{
		QuestionInfo:   cmd,
		MotherCodePath: mothercodepath,
		BoxID:          boxID,
		CodePath:       work.CodePath,
		UQR:            work.UQR,
	}
	s.runShellCommand(ctx, judgeinfo)
}

func (s *Sandbox) runCompile(box int, ctx context.Context, shellCommand string, codePath []byte) (bool, string) {

	cmdArgs := []string{
		fmt.Sprintf("--box-id=%v", box),
		"--fsize=10240",
		"--wait",
		"--processes",
		"--open-files=0",
		"--env=PATH",
	}

	if len(codePath) > 0 {
		cmdArgs = append(cmdArgs,
			fmt.Sprintf("--chdir=%v", string(codePath)),
			fmt.Sprintf("--dir=%v:rw", string(codePath)),
			fmt.Sprintf("--env=CODE_PATH=%v", string(codePath)))
	}

	scriptFile := shellCommand
	cmdArgs = append(cmdArgs, "--run", "--", "/usr/bin/sh", scriptFile)

	cmd := exec.CommandContext(ctx, "isolate", cmdArgs...)
	out, err := cmd.CombinedOutput()

	if err != nil {
		return false, err.Error() + "\n" + string(out)
	}

	return true, string(out)
}

func (s *Sandbox) runExecute(box int, ctx context.Context, qt models.QuestionTestScript, shellCommand string, codePath []byte) (string, bool) {
	cmdArgs := []string{
		fmt.Sprintf("--box-id=%v", box),
		fmt.Sprintf("--fsize=%v", qt.FileSize),
		"--wait",
		"--processes=3",
		"--open-files=16",
		"--env=PATH",
		fmt.Sprintf("--time=%.3f", float64(qt.Time)/1000.0),
		fmt.Sprintf("--wall-time=%.3f", float64(qt.WallTime)/1000.0),
		fmt.Sprintf("--mem=%v", qt.Memory),
		fmt.Sprintf("--stack=%v", qt.StackMemory),
	}

	if len(codePath) > 0 {
		cmdArgs = append(cmdArgs,
			fmt.Sprintf("--chdir=%v", string(codePath)),
			fmt.Sprintf("--dir=%v:rw", string(codePath)),
			fmt.Sprintf("--env=CODE_PATH=%v", string(codePath)))
	}

	cmdArgs = append(cmdArgs, "--run", "--", "/usr/bin/bash", shellCommand)

	utils.Debugf("Command: isolate %s", strings.Join(cmdArgs, " "))
	cmd := exec.CommandContext(ctx, "isolate", cmdArgs...)

	out, err := cmd.CombinedOutput()

	if err != nil {
		return fmt.Sprintf("%v\n%s", err, string(out)), false
	}

	return string(out), true
}

func (s *Sandbox) runScore(box int, ctx context.Context, qt models.QuestionTestScript, shellCommand string, codePath []byte) (string, bool) {
	cmdArgs := []string{
		fmt.Sprintf("--box-id=%v", box),
		"--fsize=10240",
		"--wait",
		"--processes=100",
		"--open-files=64",
		"--env=PATH",
	}

	if len(codePath) > 0 {
		cmdArgs = append(cmdArgs,
			fmt.Sprintf("--chdir=%v", string(codePath)),
			fmt.Sprintf("--dir=%v:rw", string(codePath)),
			fmt.Sprintf("--env=CODE_PATH=%v", string(codePath)))
	}

	cmdArgs = append(cmdArgs, "--run", "--", "/usr/bin/bash", shellCommand)

	utils.Debugf("Command: isolate %s", strings.Join(cmdArgs, " "))
	cmd := exec.CommandContext(ctx, "isolate", cmdArgs...)

	out, err := cmd.CombinedOutput()

	if err != nil {
		utils.Errorf("Failed to run command: %v", err)
		return "Execute with Error!", false
	}

	return string(out), true
}

func (s *Sandbox) getJsonfromdb(path string, row models.QuestionTestScript) {
	filename := "score.json"
	filepath := filepath.Join(path, filename)
	var prettyJSON []byte
	var tmp interface{}
	if err := json.Unmarshal([]byte(row.ScoreScript), &tmp); err != nil {
		prettyJSON = []byte(row.ScoreScript)
	} else {
		prettyJSON, err = json.MarshalIndent(tmp, "", "  ")
		if err != nil {
			return
		}
	}

	if err := os.WriteFile(filepath, prettyJSON, 0644); err != nil {
		fmt.Println("WriteFile error:", err)
		return
	}

}<|MERGE_RESOLUTION|>--- conflicted
+++ resolved
@@ -88,14 +88,12 @@
 	default:
 	}
 
-<<<<<<< HEAD
+
 	db.Model(&userQuestion).Updates(models.UserQuestionTable{
 		JudgeTime: time.Now().UTC(),
 	})
 
 	CopyDir(mothercodePath+"/test", string(codePath)+"/test")
-=======
->>>>>>> 250a12d1
 	boxRoot, _ := CopyCodeToBox(boxID, string(codePath))
 
 	defer s.Release(boxID)
